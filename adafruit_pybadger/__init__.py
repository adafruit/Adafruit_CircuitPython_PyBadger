--- conflicted
+++ resolved
@@ -31,10 +31,7 @@
     from .pybadge import pybadge as pybadger
 elif "PyGamer" in os.uname().machine:
     from .pygamer import pygamer as pybadger
-<<<<<<< HEAD
 elif "PewPew M4" in os.uname().machine:
     from .pewpewm4 import pewpewm4 as pybadger
-=======
 elif "PyPortal" in os.uname().machine:
-    from .pyportal import pyportal as pybadger
->>>>>>> 31da0f41
+    from .pyportal import pyportal as pybadger